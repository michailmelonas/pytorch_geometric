r"""Model package."""

from .mlp import MLP
from .basic_gnn import GCN, GraphSAGE, GIN, GAT, PNA, EdgeCNN
from .jumping_knowledge import JumpingKnowledge, HeteroJumpingKnowledge
from .meta import MetaLayer
from .node2vec import Node2Vec
from .deep_graph_infomax import DeepGraphInfomax
from .autoencoder import InnerProductDecoder, GAE, VGAE, ARGA, ARGVA
from .signed_gcn import SignedGCN
from .re_net import RENet
from .graph_unet import GraphUNet
from .schnet import SchNet
from .dimenet import DimeNet, DimeNetPlusPlus
from .captum import to_captum_model
from .metapath2vec import MetaPath2Vec
from .deepgcn import DeepGCNLayer
from .tgn import TGNMemory
from .label_prop import LabelPropagation
from .correct_and_smooth import CorrectAndSmooth
from .attentive_fp import AttentiveFP
from .rect import RECT_L
from .linkx import LINKX
from .lightgcn import LightGCN
from .mask_label import MaskLabel
from .rev_gnn import GroupAddRev
from .gnnff import GNNFF
from .pmlp import PMLP
from .neural_fingerprint import NeuralFingerprint
from .visnet import ViSNet
from .g_retriever import GRetriever
from .git_mol import GITMol
from .molecule_gpt import MoleculeGPT
from .glem import GLEM
<<<<<<< HEAD
from .token_gt import TokenGT
=======
from .sgformer import SGFormer
>>>>>>> 1d789242
# Deprecated:
from torch_geometric.explain.algorithm.captum import (to_captum_input,
                                                      captum_output_to_dicts)

__all__ = classes = [
    'MLP',
    'GCN',
    'GraphSAGE',
    'GIN',
    'GAT',
    'PNA',
    'EdgeCNN',
    'JumpingKnowledge',
    'HeteroJumpingKnowledge',
    'MetaLayer',
    'Node2Vec',
    'DeepGraphInfomax',
    'InnerProductDecoder',
    'GAE',
    'VGAE',
    'ARGA',
    'ARGVA',
    'SignedGCN',
    'RENet',
    'GraphUNet',
    'SchNet',
    'DimeNet',
    'DimeNetPlusPlus',
    'to_captum_model',
    'to_captum_input',
    'captum_output_to_dicts',
    'MetaPath2Vec',
    'DeepGCNLayer',
    'TGNMemory',
    'LabelPropagation',
    'CorrectAndSmooth',
    'AttentiveFP',
    'RECT_L',
    'LINKX',
    'LightGCN',
    'MaskLabel',
    'GroupAddRev',
    'GNNFF',
    'PMLP',
    'NeuralFingerprint',
    'ViSNet',
    'GRetriever',
    'GITMol',
    'MoleculeGPT',
    'GLEM',
<<<<<<< HEAD
    'TokenGT',
=======
    'SGFormer',
>>>>>>> 1d789242
]<|MERGE_RESOLUTION|>--- conflicted
+++ resolved
@@ -32,11 +32,8 @@
 from .git_mol import GITMol
 from .molecule_gpt import MoleculeGPT
 from .glem import GLEM
-<<<<<<< HEAD
+from .sgformer import SGFormer
 from .token_gt import TokenGT
-=======
-from .sgformer import SGFormer
->>>>>>> 1d789242
 # Deprecated:
 from torch_geometric.explain.algorithm.captum import (to_captum_input,
                                                       captum_output_to_dicts)
@@ -87,9 +84,6 @@
     'GITMol',
     'MoleculeGPT',
     'GLEM',
-<<<<<<< HEAD
+    'SGFormer',
     'TokenGT',
-=======
-    'SGFormer',
->>>>>>> 1d789242
 ]